--- conflicted
+++ resolved
@@ -3,12 +3,10 @@
 import os
 import pathlib
 import sys
-import tempfile
 from io import BytesIO
 
 import boto3
 import botocore
-import cv2
 import requests
 from wasmer import engine, Store, Module, Instance
 from wasmer_compiler_cranelift import Compiler
@@ -39,27 +37,6 @@
         try:
             output_pointer = instance.exports.resize_and_pad(input_pointer, image_length, width, height, size)
         except RuntimeError:
-
-            with tempfile.NamedTemporaryFile() as temp:
-                temp.write(image_bytes)
-
-                video_stream = cv2.VideoCapture(temp.name)
-                success, image = video_stream.read()
-
-                name = 'feed/image_from_video' + '.jpg'
-                cv2.imwrite(name, image)
-
-                with open(name, "rb") as image:
-
-                    image_bytes = image.read()
-                    image_length = len(image_bytes)
-                    input_pointer = instance.exports.allocate(image_length)
-                    memory = instance.exports.memory.uint8_view(input_pointer)
-                    memory[0:image_length] = image_bytes
-
-                    output_pointer = instance.exports.resize_and_pad(input_pointer, image_length, width, height, size)
-
-        except Exception:
             logging.warning("resize_and_pad() hit a RuntimeError (length=%s, width=%s, height=%s, size=%s): %s.failed",
                             image_length, width, height, size, cache_path)
             with open("%s.failed" % (cache_path), 'wb+') as out_image:
@@ -128,11 +105,6 @@
                 if exists:
                     return cache_fn
 
-<<<<<<< HEAD
-        try:
-            content = get_with_max_size(url, 100000000)  # 100mb max
-=======
->>>>>>> f1cf0178
         except requests.exceptions.ReadTimeout:
             return None
         except ValueError:
